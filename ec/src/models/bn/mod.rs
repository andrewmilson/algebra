--- conflicted
+++ resolved
@@ -126,13 +126,8 @@
             }
         }
 
-<<<<<<< HEAD
-        if P::ATE_LOOP_COUNT_IS_NEGATIVE {
+        if P::X_IS_NEGATIVE {
             f.cyclotomic_inverse_in_place();
-=======
-        if P::X_IS_NEGATIVE {
-            f.conjugate();
->>>>>>> 53ceb2fa
         }
 
         for &mut (p, ref mut coeffs) in &mut pairs {
