--- conflicted
+++ resolved
@@ -12,12 +12,8 @@
 };
 use ark_std::{
     fmt::{Display, Formatter, Result as FmtResult},
-<<<<<<< HEAD
     io::{Read, Write},
-=======
     hash::{Hash, Hasher},
-    io::{Read, Result as IoResult, Write},
->>>>>>> 53ceb2fa
     marker::PhantomData,
     ops::{Add, AddAssign, Mul, MulAssign, Neg, Sub, SubAssign},
     vec::Vec,
@@ -292,7 +288,6 @@
         }
     }
 
-<<<<<<< HEAD
     impl<P: Parameters> CanonicalDeserialize for TEAffine<P> {
         #[allow(unused_qualifications)]
         fn deserialize<R: Read>(mut reader: R) -> Result<Self, SerializationError> {
@@ -309,28 +304,6 @@
                 Ok(p)
             }
         }
-=======
-/// `GroupProjective` implements Extended Twisted Edwards Coordinates
-/// as described in [\[HKCD08\]](https://eprint.iacr.org/2008/522.pdf).
-///
-/// This implementation uses the unified addition formulae from that paper (see Section 3.1).
-#[derive(Derivative)]
-#[derivative(
-    Copy(bound = "P: Parameters"),
-    Clone(bound = "P: Parameters"),
-    Eq(bound = "P: Parameters"),
-    Debug(bound = "P: Parameters")
-)]
-#[must_use]
-pub struct GroupProjective<P: Parameters> {
-    pub x: P::BaseField,
-    pub y: P::BaseField,
-    pub t: P::BaseField,
-    pub z: P::BaseField,
-    #[derivative(Debug = "ignore")]
-    _params: PhantomData<P>,
-}
->>>>>>> 53ceb2fa
 
         #[allow(unused_qualifications)]
         fn deserialize_uncompressed<R: Read>(reader: R) -> Result<Self, SerializationError> {
@@ -366,22 +339,7 @@
     }
 }
 
-<<<<<<< HEAD
 //////////////////////////////////////////////////////////////////////////////
-=======
-impl<P: Parameters> Hash for GroupProjective<P> {
-    fn hash<H: Hasher>(&self, state: &mut H) {
-        self.into_affine().hash(state)
-    }
-}
-
-impl<P: Parameters> Distribution<GroupProjective<P>> for Standard {
-    #[inline]
-    fn sample<R: Rng + ?Sized>(&self, rng: &mut R) -> GroupProjective<P> {
-        loop {
-            let x = P::BaseField::rand(rng);
-            let greatest = rng.gen();
->>>>>>> 53ceb2fa
 
 mod projective {
     use super::*;
@@ -395,7 +353,6 @@
         Clone(bound = "P: Parameters"),
         Eq(bound = "P: Parameters"),
         Debug(bound = "P: Parameters"),
-        Hash(bound = "P: Parameters")
     )]
     #[must_use]
     pub struct TEProjective<P: Parameters> {
@@ -405,6 +362,12 @@
         z: P::BaseField,
         #[derivative(Debug = "ignore")]
         _params: PhantomData<P>,
+    }
+
+    impl<P: Parameters> Hash for TEProjective<P> {
+        fn hash<H: Hasher>(&self, state: &mut H) {
+            TEAffine::from(*self).hash(state)
+        }
     }
 
     impl<P: Parameters> PartialEq<TEProjective<P>> for TEAffine<P> {
