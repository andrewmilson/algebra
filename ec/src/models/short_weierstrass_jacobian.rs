use ark_serialize::{
    CanonicalDeserialize, CanonicalDeserializeWithFlags, CanonicalSerialize,
    CanonicalSerializeWithFlags, SWFlags, SerializationError,
};
use ark_std::{
    fmt::{Display, Formatter, Result as FmtResult},
<<<<<<< HEAD
    io::{Read, Write},
=======
    hash::{Hash, Hasher},
    io::{Read, Result as IoResult, Write},
>>>>>>> 53ceb2fa
    marker::PhantomData,
    ops::{Add, AddAssign, Mul, MulAssign, Neg, Sub, SubAssign},
    rand::{
        distributions::{Distribution, Standard},
        Rng,
    },
    vec::Vec,
};

use ark_ff::{
    fields::{BitIteratorBE, Field, PrimeField, SquareRootField},
    ToConstraintField, UniformRand,
};

use crate::{models::SWModelParameters as Parameters, CurveGroup, Group};

use num_traits::{One, Zero};
use zeroize::Zeroize;

#[cfg(feature = "parallel")]
use rayon::prelude::*;

pub use affine::*;
pub use projective::*;

mod affine {
    use super::*;
    /// SWAffine coordinates for a point on an elliptic curve in short Weierstrass form,
    /// over the base field `P::BaseField`.
    #[derive(Derivative)]
    #[derivative(
        Copy(bound = "P: Parameters"),
        Clone(bound = "P: Parameters"),
        PartialEq(bound = "P: Parameters"),
        Eq(bound = "P: Parameters"),
        Debug(bound = "P: Parameters"),
        Hash(bound = "P: Parameters")
    )]
    #[must_use]
    pub struct SWAffine<P: Parameters> {
        pub(super) x: P::BaseField,
        pub(super) y: P::BaseField,
        infinity: bool,
        #[derivative(Debug = "ignore")]
        _params: PhantomData<P>,
    }

    impl<P: Parameters> PartialEq<SWProjective<P>> for SWAffine<P> {
        fn eq(&self, other: &SWProjective<P>) -> bool {
            SWProjective::from(*self) == *other
        }
    }

    impl<P: Parameters> PartialEq<SWAffine<P>> for SWProjective<P> {
        fn eq(&self, other: &SWAffine<P>) -> bool {
            *self == Self::from(*other)
        }
    }

    impl<P: Parameters> Display for SWAffine<P> {
        fn fmt(&self, f: &mut Formatter<'_>) -> FmtResult {
            if self.infinity {
                write!(f, "SWAffine(Infinity)")
            } else {
                write!(f, "SWAffine(x={}, y={})", self.x, self.y)
            }
        }
    }

    impl<P: Parameters> SWAffine<P> {
        /// Construct a new point from the provided coordinates.
        /// This method checks that the resulting point is in the prime order subgroup.
        ///
        /// Note that this method cannot be used to construct the point at infinity;
        /// to do that, simply invoke `Self::zero()`.
        pub fn new(x: P::BaseField, y: P::BaseField) -> Option<Self> {
            let result = Self::new_unchecked(x, y);
            if !(result.is_on_curve() && result.is_in_correct_subgroup_assuming_on_curve()) {
                None
            } else {
                Some(result)
            }
        }

        /// Construct a new point from the provided coordinates.
        /// This method *does not* check that the resulting point is in the prime order subgroup; if you want that, invoke `Self::new`.
        ///
        /// Note that this method cannot be used to construct the point at infinity;
        /// to do that, simply invoke `Self::zero()`.
        pub fn new_unchecked(x: P::BaseField, y: P::BaseField) -> Self {
            Self {
                x,
                y,
                infinity: false,
                _params: PhantomData,
            }
        }

        /// Returns the x-coordinate of this curve point.
        #[inline(always)]
        pub fn x(&self) -> P::BaseField {
            self.x
        }

        /// Returns the y-coordinate of this curve point.
        #[inline(always)]
        pub fn y(&self) -> P::BaseField {
            self.y
        }

        /// Is self the point at infinity? This returns the same result as `Self::is_zero()`.
        #[inline(always)]
        pub fn is_zero(&self) -> bool {
            self.infinity
        }

        /// Returns the point at infinity. Note that in affine coordinates,
        /// the point at infinity does not lie on the curve.
        #[inline]
        pub fn zero() -> Self {
            Self {
                x: P::BaseField::zero(),
                y: P::BaseField::one(),
                infinity: true,
                _params: PhantomData,
            }
        }

        /// Multiply [`self`] by the cofactor of the curve, [`P::COFACTOR`].
        pub fn scale_by_cofactor(&self) -> SWProjective<P> {
            let cofactor = BitIteratorBE::without_leading_zeros(P::COFACTOR);
            self.mul_bits(cofactor)
        }

        /// Multiplies `self` by the scalar represented by `bits`. `bits` must be a big-endian
        /// bit-wise decomposition of the scalar.
        pub(crate) fn mul_bits(&self, bits: impl Iterator<Item = bool>) -> SWProjective<P> {
            let mut res = SWProjective::zero();
            // Skip leading zeros.
            for i in bits.skip_while(|b| !b) {
                res.double_in_place();
                if i {
                    res.add_unique_in_place(&self)
                }
            }
            res
        }

        /// Attempts to construct an affine point given an x-coordinate. The
        /// point is not guaranteed to be in the prime order subgroup.
        ///
        /// If and only if [`greatest`] is set will the lexicographically
        /// largest y-coordinate be selected.
        #[allow(dead_code)]
        pub fn get_point_from_x(x: P::BaseField, greatest: bool) -> Option<Self> {
            // Compute x^3 + ax + b
            // Rust does not optimise away addition with zero
            let x3b = if P::COEFF_A.is_zero() {
                P::add_b(&(x.square() * &x))
            } else {
                P::add_b(&((x.square() * &x) + &P::mul_by_a(&x)))
            };

            x3b.sqrt().map(|y| {
                let negy = -y;

                let y = if (y < negy) ^ greatest { y } else { negy };
                Self::new_unchecked(x, y)
            })
        }

        /// Checks if [`self`] is a valid point on the curve.
        pub fn is_on_curve(&self) -> bool {
            if self.is_zero() {
                true
            } else {
                // Check that the point is on the curve
                let y2 = self.y.square();
                // Rust does not optimise away addition with zero
                let x3b = if P::COEFF_A.is_zero() {
                    P::add_b(&(self.x.square() * &self.x))
                } else {
                    P::add_b(&((self.x.square() * &self.x) + &P::mul_by_a(&self.x)))
                };
                y2 == x3b
            }
        }

        /// Checks if [`self`] is in the subgroup having order that equaling that of
        /// [`P::ScalarField`].
        pub fn is_in_correct_subgroup_assuming_on_curve(&self) -> bool {
            self.mul_bits(BitIteratorBE::new(P::ScalarField::characteristic()))
                .is_zero()
        }

        /// Return the generator of the prime order subgroup.
        #[inline]
        pub fn generator() -> Self {
            Self::new_unchecked(P::AFFINE_GENERATOR_COEFFS.0, P::AFFINE_GENERATOR_COEFFS.1)
        }

        #[inline]
        pub fn mul_by_cofactor_to_projective(&self) -> SWProjective<P> {
            self.scale_by_cofactor()
        }

        pub fn mul_by_cofactor_inv(&self) -> Self {
            self.mul(P::COFACTOR_INV.into()).into()
        }
    }

    impl<P: Parameters> Zeroize for SWAffine<P> {
        // The phantom data does not contain element-specific data
        // and thus does not need to be zeroized.
        fn zeroize(&mut self) {
            self.x.zeroize();
            self.y.zeroize();
            self.infinity.zeroize();
        }
    }

    impl<P: Parameters> Mul<<P::ScalarField as PrimeField>::BigInt> for SWAffine<P> {
        type Output = SWProjective<P>;

        #[inline]
        fn mul(self, by: <P::ScalarField as PrimeField>::BigInt) -> SWProjective<P> {
            let bits = BitIteratorBE::without_leading_zeros(by);
            self.mul_bits(bits)
        }
    }

    impl<P: Parameters> Distribution<SWAffine<P>> for Standard {
        #[inline]
        fn sample<R: Rng + ?Sized>(&self, rng: &mut R) -> SWAffine<P> {
            loop {
                let x = P::BaseField::rand(rng);
                let greatest = rng.gen();
                if let Some(p) = SWAffine::get_point_from_x(x, greatest) {
                    return p.scale_by_cofactor().into();
                }
            }
        }
    }

    impl<P: Parameters> Neg for SWAffine<P> {
        type Output = Self;

        /// If `self.is_zero()`, returns `self` (`== Self::zero()`).
        /// Else, returns `(x, -y)`, where `self = (x, y)`.
        #[inline]
        fn neg(mut self) -> Self {
            if !self.is_zero() {
                self.y = -self.y;
            }
            self
        }
    }

    impl<P: Parameters> Default for SWAffine<P> {
        #[inline]
        fn default() -> Self {
            Self::zero()
        }
    }

    impl<P: Parameters> core::iter::Sum<Self> for SWAffine<P> {
        fn sum<I: Iterator<Item = Self>>(iter: I) -> Self {
            iter.fold(SWProjective::<P>::zero(), |sum, x| sum.add_unique(&x))
                .into()
        }
    }

    impl<'a, P: Parameters> core::iter::Sum<&'a Self> for SWAffine<P> {
        fn sum<I: Iterator<Item = &'a Self>>(iter: I) -> Self {
            iter.fold(SWProjective::<P>::zero(), |sum, x| sum.add_unique(x))
                .into()
        }
    }

    impl<P: Parameters> core::iter::Sum<SWProjective<P>> for SWAffine<P> {
        fn sum<I: Iterator<Item = SWProjective<P>>>(iter: I) -> Self {
            iter.map(SWProjective::from).sum::<SWProjective<P>>().into()
        }
    }

<<<<<<< HEAD
    impl<'a, P: Parameters> core::iter::Sum<&'a SWProjective<P>> for SWAffine<P> {
        fn sum<I: Iterator<Item = &'a SWProjective<P>>>(iter: I) -> Self {
            iter.copied()
                .map(SWProjective::from)
                .sum::<SWProjective<P>>()
                .into()
        }
=======
/// Jacobian coordinates for a point on an elliptic curve in short Weierstrass form,
/// over the base field `P::BaseField`. This struct implements arithmetic
/// via the Jacobian formulae
#[derive(Derivative)]
#[derivative(
    Copy(bound = "P: Parameters"),
    Clone(bound = "P: Parameters"),
    Debug(bound = "P: Parameters")
)]
#[must_use]
pub struct GroupProjective<P: Parameters> {
    pub x: P::BaseField,
    pub y: P::BaseField,
    pub z: P::BaseField,
    #[derivative(Debug = "ignore")]
    _params: PhantomData<P>,
}

impl<P: Parameters> Display for GroupProjective<P> {
    fn fmt(&self, f: &mut Formatter<'_>) -> FmtResult {
        write!(f, "{}", GroupAffine::from(*self))
>>>>>>> 53ceb2fa
    }

    impl<P: Parameters> CanonicalSerialize for SWAffine<P> {
        #[allow(unused_qualifications)]
        #[inline]
        fn serialize<W: Write>(&self, writer: W) -> Result<(), SerializationError> {
            if self.is_zero() {
                let flags = SWFlags::infinity();
                // Serialize 0.
                P::BaseField::zero().serialize_with_flags(writer, flags)
            } else {
                let flags = SWFlags::from_y_sign(self.y > -self.y);
                self.x.serialize_with_flags(writer, flags)
            }
        }

        #[inline]
        fn serialized_size(&self) -> usize {
            P::BaseField::zero().serialized_size_with_flags::<SWFlags>()
        }

        #[allow(unused_qualifications)]
        #[inline]
        fn serialize_uncompressed<W: Write>(
            &self,
            mut writer: W,
        ) -> Result<(), SerializationError> {
            let flags = if self.is_zero() {
                SWFlags::infinity()
            } else {
                SWFlags::default()
            };
            self.x.serialize(&mut writer)?;
            self.y.serialize_with_flags(&mut writer, flags)?;
            Ok(())
        }

        #[inline]
        fn uncompressed_size(&self) -> usize {
            self.x.serialized_size() + self.y.serialized_size_with_flags::<SWFlags>()
        }
    }

<<<<<<< HEAD
    impl<P: Parameters> CanonicalDeserialize for SWAffine<P> {
        #[allow(unused_qualifications)]
        fn deserialize<R: Read>(reader: R) -> Result<Self, SerializationError> {
            let (x, flags): (P::BaseField, SWFlags) =
                CanonicalDeserializeWithFlags::deserialize_with_flags(reader)?;
            if flags.is_infinity() {
                Ok(Self::zero())
            } else {
                let p = SWAffine::<P>::get_point_from_x(x, flags.is_positive().unwrap())
                    .ok_or(SerializationError::InvalidData)?;
                if !p.is_in_correct_subgroup_assuming_on_curve() {
                    return Err(SerializationError::InvalidData);
                }
                Ok(p)
            }
        }
=======
impl<P: Parameters> Hash for GroupProjective<P> {
    fn hash<H: Hasher>(&self, state: &mut H) {
        self.into_affine().hash(state)
    }
}

impl<P: Parameters> Distribution<GroupProjective<P>> for Standard {
    #[inline]
    fn sample<R: Rng + ?Sized>(&self, rng: &mut R) -> GroupProjective<P> {
        loop {
            let x = P::BaseField::rand(rng);
            let greatest = rng.gen();
>>>>>>> 53ceb2fa

        #[allow(unused_qualifications)]
        fn deserialize_uncompressed<R: Read>(
            reader: R,
        ) -> Result<Self, ark_serialize::SerializationError> {
            let p = Self::deserialize_unchecked(reader)?;

            if !(p.is_on_curve() && p.is_in_correct_subgroup_assuming_on_curve()) {
                return Err(SerializationError::InvalidData);
            }
            Ok(p)
        }

        #[allow(unused_qualifications)]
        fn deserialize_unchecked<R: Read>(mut reader: R) -> Result<Self, SerializationError> {
            let x: P::BaseField = CanonicalDeserialize::deserialize(&mut reader)?;
            let (y, flags): (P::BaseField, SWFlags) =
                CanonicalDeserializeWithFlags::deserialize_with_flags(&mut reader)?;
            if flags.is_infinity() {
                Ok(Self::zero())
            } else {
                Ok(Self::new_unchecked(x, y))
            }
        }
    }
    impl<M: Parameters, ConstraintF: Field> ToConstraintField<ConstraintF> for SWAffine<M>
    where
        M::BaseField: ToConstraintField<ConstraintF>,
    {
        #[inline]
        fn to_field_elements(&self) -> Option<Vec<ConstraintF>> {
            let mut x_fe = self.x.to_field_elements()?;
            let y_fe = self.y.to_field_elements()?;
            let infinity_fe = self.infinity.to_field_elements()?;
            x_fe.extend_from_slice(&y_fe);
            x_fe.extend_from_slice(&infinity_fe);
            Some(x_fe)
        }
    }
}

mod projective {
    use super::*;

    /// Jacobian coordinates for a point on an elliptic curve in short Weierstrass form,
    /// over the base field `P::BaseField`. This struct implements arithmetic
    /// via the Jacobian formulae
    #[derive(Derivative)]
    #[derivative(
        Copy(bound = "P: Parameters"),
        Clone(bound = "P: Parameters"),
        Debug(bound = "P: Parameters"),
        Hash(bound = "P: Parameters")
    )]
    #[must_use]
    pub struct SWProjective<P: Parameters> {
        x: P::BaseField,
        y: P::BaseField,
        z: P::BaseField,
        #[derivative(Debug = "ignore")]
        _params: PhantomData<P>,
    }

    impl<P: Parameters> Display for SWProjective<P> {
        fn fmt(&self, f: &mut Formatter<'_>) -> FmtResult {
            write!(f, "{}", SWAffine::from(*self))
        }
    }

    impl<P: Parameters> Eq for SWProjective<P> {}
    impl<P: Parameters> PartialEq for SWProjective<P> {
        fn eq(&self, other: &Self) -> bool {
            if self.is_zero() {
                return other.is_zero();
            }

            if other.is_zero() {
                return false;
            }

            // The points (X, Y, Z) and (X', Y', Z')
            // are equal when (X * Z^2) = (X' * Z'^2)
            // and (Y * Z^3) = (Y' * Z'^3).
            let z1z1 = self.z.square();
            let z2z2 = other.z.square();

            if self.x * &z2z2 != other.x * &z1z1 {
                false
            } else {
                self.y * &(z2z2 * &other.z) == other.y * &(z1z1 * &self.z)
            }
        }
    }

    impl<P: Parameters> Distribution<SWProjective<P>> for Standard {
        #[inline]
        fn sample<R: Rng + ?Sized>(&self, rng: &mut R) -> SWProjective<P> {
            loop {
                let x = P::BaseField::rand(rng);
                let greatest = rng.gen();

                if let Some(p) = SWAffine::get_point_from_x(x, greatest) {
                    return p.scale_by_cofactor().into();
                }
            }
        }
    }

    impl<P: Parameters> Default for SWProjective<P> {
        #[inline]
        fn default() -> Self {
            Self::zero()
        }
    }

    impl<P: Parameters> SWProjective<P> {
        /// Construct a [`Self`] *without* validating that the coordinates form a valid point.
        pub(crate) fn new(x: P::BaseField, y: P::BaseField, z: P::BaseField) -> Self {
            Self {
                x,
                y,
                z,
                _params: PhantomData,
            }
        }

        /// Can [`self`] be converted to [`SWAffine`] cheaply?
        #[inline]
        pub fn is_normalized(&self) -> bool {
            self.is_zero() || self.z.is_one()
        }
    }

    impl<P: Parameters> Zeroize for SWProjective<P> {
        fn zeroize(&mut self) {
            // `PhantomData` does not contain any data and thus does not need to be zeroized.
            self.x.zeroize();
            self.y.zeroize();
            self.z.zeroize();
        }
    }

    impl<P: Parameters> Zero for SWProjective<P> {
        /// Returns the point at infinity, which always has Z = 0.
        #[inline]
        fn zero() -> Self {
            Self::new(
                P::BaseField::one(),
                P::BaseField::one(),
                P::BaseField::zero(),
            )
        }

        /// Checks whether `self.z.is_zero()`.
        #[inline]
        fn is_zero(&self) -> bool {
            self.z.is_zero()
        }
    }

    impl<P: Parameters> CurveGroup for SWProjective<P> {
        const COFACTOR: &'static [u64] = P::COFACTOR;

        const COFACTOR_INVERSE: Self::ScalarField = P::COFACTOR_INV;

        type BaseField = P::BaseField;
    }

    impl<P: Parameters> Group for SWProjective<P> {
        type ScalarField = P::ScalarField;
        type UniqueRepr = SWAffine<P>;

        #[inline]
        fn generator() -> Self::UniqueRepr {
            SWAffine::generator()
        }

        /// Converts [`self`] into the unique representation.
        fn to_unique(&self) -> Self::UniqueRepr {
            (*self).into()
        }

        /// Canonicalize a slice of projective elements into their unique representation.
        ///
        /// In more detail, this method converts a curve point in Jacobian coordinates
        /// (x, y, z) into an equivalent representation (x/z^2, y/z^3, 1).
        ///
        /// For `N = v.len()`, this costs 1 inversion + 6N field multiplications + N field squarings.
        ///
        /// (Where batch inversion comprises 3N field multiplications + 1 inversion of these operations)
        fn batch_to_unique(v: &[Self]) -> Vec<Self::UniqueRepr> {
            let mut z_s = v.iter().map(|g| g.z).collect::<Vec<_>>();
            ark_ff::batch_inversion(&mut z_s);

            // Perform affine transformations
            ark_std::cfg_iter!(v)
                .zip(z_s)
                .filter(|(g, _)| !g.is_normalized())
                .map(|(g, z)| {
                    let mut g = *g;
                    let z2 = z.square(); // 1/z
                    g.x *= &z2; // x/z^2
                    g.y *= &(z2 * &z); // y/z^3
                    g.z = P::BaseField::one(); // z = 1
                    g.to_unique()
                })
                .collect()
        }

        /// Sets `self = 2 * self`. Note that Jacobian formulae are incomplete, and
        /// so doubling cannot be computed as `self + self`. Instead, this implementation
        /// uses the following specialized doubling formulae:
        /// * [`P::A` is zero](http://www.hyperelliptic.org/EFD/g1p/auto-shortw-jacobian-0.html#doubling-dbl-2009-l)
        /// * [`P::A` is not zero](https://www.hyperelliptic.org/EFD/g1p/auto-shortw-jacobian.html#doubling-dbl-2007-bl)
        fn double_in_place(&mut self) -> &mut Self {
            if self.is_zero() {
                return self;
            }

            if P::COEFF_A.is_zero() {
                // A = X1^2
                let mut a = self.x.square();

                // B = Y1^2
                let b = self.y.square();

                // C = B^2
                let mut c = b.square();

                // D = 2*((X1+B)2-A-C)
                let d = ((self.x + &b).square() - &a - &c).double();

                // E = 3*A
                let e = a + &*a.double_in_place();

                // F = E^2
                let f = e.square();

                // Z3 = 2*Y1*Z1
                self.z *= &self.y;
                self.z.double_in_place();

                // X3 = F-2*D
                self.x = f - &d - &d;

                // Y3 = E*(D-X3)-8*C
                self.y =
                    (d - &self.x) * &e - &*c.double_in_place().double_in_place().double_in_place();
                self
            } else {
                // http://www.hyperelliptic.org/EFD/g1p/auto-shortw-jacobian-0.html#doubling-dbl-2009-l
                // XX = X1^2
                let xx = self.x.square();

                // YY = Y1^2
                let yy = self.y.square();

                // YYYY = YY^2
                let mut yyyy = yy.square();

                // ZZ = Z1^2
                let zz = self.z.square();

                // S = 2*((X1+YY)^2-XX-YYYY)
                let s = ((self.x + &yy).square() - &xx - &yyyy).double();

                // M = 3*XX+a*ZZ^2
                let m = xx + &xx + &xx + &P::mul_by_a(&zz.square());

                // T = M^2-2*S
                let t = m.square() - &s.double();

                // X3 = T
                self.x = t;
                // Y3 = M*(S-T)-8*YYYY
                let old_y = self.y;
                self.y =
                    m * &(s - &t) - &*yyyy.double_in_place().double_in_place().double_in_place();
                // Z3 = (Y1+Z1)^2-YY-ZZ
                self.z = (old_y + &self.z).square() - &yy - &zz;
                self
            }
        }

        /// Add an affine element to `self` in place using the more efficient [formula](http://www.hyperelliptic.org/EFD/g1p/auto-shortw-jacobian-0.html#addition-madd-2007-bl)
        fn add_unique_in_place(&mut self, other: &SWAffine<P>) {
            if other.is_zero() {
                return;
            }

            if self.is_zero() {
                self.x = other.x;
                self.y = other.y;
                self.z = P::BaseField::one();
                return;
            }

            // Z1Z1 = Z1^2
            let z1z1 = self.z.square();

            // U2 = X2*Z1Z1
            let u2 = other.x * &z1z1;

            // S2 = Y2*Z1*Z1Z1
            let s2 = (other.y * &self.z) * &z1z1;

            if self.x == u2 && self.y == s2 {
                // The two points are equal, so we double.
                self.double_in_place();
            } else {
                // If we're adding -a and a together, self.z becomes zero as H becomes zero.

                // H = U2-X1
                let h = u2 - &self.x;

                // HH = H^2
                let hh = h.square();

                // I = 4*HH
                let mut i = hh;
                i.double_in_place().double_in_place();

                // J = H*I
                let mut j = h * &i;

                // r = 2*(S2-Y1)
                let r = (s2 - &self.y).double();

                // V = X1*I
                let v = self.x * &i;

                // X3 = r^2 - J - 2*V
                self.x = r.square();
                self.x -= &j;
                self.x -= &v;
                self.x -= &v;

                // Y3 = r*(V-X3)-2*Y1*J
                j *= &self.y; // J = 2*Y1*J
                j.double_in_place();
                self.y = v - &self.x;
                self.y *= &r;
                self.y -= &j;

                // Z3 = (Z1+H)^2-Z1Z1-HH
                self.z += &h;
                self.z.square_in_place();
                self.z -= &z1z1;
                self.z -= &hh;
            }
        }
    }

    impl<P: Parameters> Neg for SWProjective<P> {
        type Output = Self;

        #[inline]
        fn neg(self) -> Self {
            if !self.is_zero() {
                Self::new(self.x, -self.y, self.z)
            } else {
                self
            }
        }
    }

    ark_ff::impl_additive_ops_from_ref!(SWProjective, Parameters);

    impl<'a, P: Parameters> Add<&'a Self> for SWProjective<P> {
        type Output = Self;

        #[inline]
        fn add(mut self, other: &'a Self) -> Self {
            self += other;
            self
        }
    }

    impl<'a, P: Parameters> AddAssign<&'a Self> for SWProjective<P> {
        fn add_assign(&mut self, other: &'a Self) {
            if self.is_zero() {
                *self = *other;
                return;
            }

            if other.is_zero() {
                return;
            }

            // http://www.hyperelliptic.org/EFD/g1p/auto-shortw-jacobian-0.html#addition-add-2007-bl
            // Works for all curves.

            // Z1Z1 = Z1^2
            let z1z1 = self.z.square();

            // Z2Z2 = Z2^2
            let z2z2 = other.z.square();

            // U1 = X1*Z2Z2
            let u1 = self.x * &z2z2;

            // U2 = X2*Z1Z1
            let u2 = other.x * &z1z1;

            // S1 = Y1*Z2*Z2Z2
            let s1 = self.y * &other.z * &z2z2;

            // S2 = Y2*Z1*Z1Z1
            let s2 = other.y * &self.z * &z1z1;

            if u1 == u2 && s1 == s2 {
                // The two points are equal, so we double.
                self.double_in_place();
            } else {
                // If we're adding -a and a together, self.z becomes zero as H becomes zero.

                // H = U2-U1
                let h = u2 - &u1;

                // I = (2*H)^2
                let i = (h.double()).square();

                // J = H*I
                let j = h * &i;

                // r = 2*(S2-S1)
                let r = (s2 - &s1).double();

                // V = U1*I
                let v = u1 * &i;

                // X3 = r^2 - J - 2*V
                self.x = r.square() - &j - &(v.double());

                // Y3 = r*(V - X3) - 2*S1*J
                self.y = r * &(v - &self.x) - &*(s1 * &j).double_in_place();

                // Z3 = ((Z1+Z2)^2 - Z1Z1 - Z2Z2)*H
                self.z = ((self.z + &other.z).square() - &z1z1 - &z2z2) * &h;
            }
        }
    }

    impl<'a, P: Parameters> Sub<&'a Self> for SWProjective<P> {
        type Output = Self;

        #[inline]
        fn sub(mut self, other: &'a Self) -> Self {
            self -= other;
            self
        }
    }

    impl<'a, P: Parameters> SubAssign<&'a Self> for SWProjective<P> {
        fn sub_assign(&mut self, other: &'a Self) {
            *self += &(-(*other));
        }
    }

    impl<P: Parameters> MulAssign<P::ScalarField> for SWProjective<P> {
        fn mul_assign(&mut self, other: P::ScalarField) {
            *self = self.mul(other.into_repr())
        }
    }

    // The affine point X, Y is represented in the Jacobian
    // coordinates with Z = 1.
    impl<P: Parameters> From<SWAffine<P>> for SWProjective<P> {
        #[inline]
        fn from(p: SWAffine<P>) -> SWProjective<P> {
            if p.is_zero() {
                Self::zero()
            } else {
                Self::new(p.x, p.y, P::BaseField::one())
            }
        }
    }

    // The projective point X, Y, Z is represented in the affine
    // coordinates as X/Z^2, Y/Z^3.
    impl<P: Parameters> From<SWProjective<P>> for SWAffine<P> {
        #[inline]
        fn from(p: SWProjective<P>) -> SWAffine<P> {
            if p.is_zero() {
                SWAffine::zero()
            } else if p.z.is_one() {
                // If Z is one, the point is already normalized.
                SWAffine::new_unchecked(p.x, p.y)
            } else {
                // Z is nonzero, so it must have an inverse in a field.
                let zinv = p.z.inverse().unwrap();
                let zinv_squared = zinv.square();

                // X/Z^2
                let x = p.x * &zinv_squared;

                // Y/Z^3
                let y = p.y * &(zinv_squared * &zinv);

                SWAffine::new_unchecked(x, y)
            }
        }
    }

    impl<P: Parameters> CanonicalSerialize for SWProjective<P> {
        #[allow(unused_qualifications)]
        #[inline]
        fn serialize<W: Write>(&self, writer: W) -> Result<(), SerializationError> {
            let aff = SWAffine::<P>::from(self.clone());
            aff.serialize(writer)
        }

        #[inline]
        fn serialized_size(&self) -> usize {
            let aff = SWAffine::<P>::from(self.clone());
            aff.serialized_size()
        }

        #[allow(unused_qualifications)]
        #[inline]
        fn serialize_uncompressed<W: Write>(&self, writer: W) -> Result<(), SerializationError> {
            let aff = SWAffine::<P>::from(self.clone());
            aff.serialize_uncompressed(writer)
        }

        #[inline]
        fn uncompressed_size(&self) -> usize {
            let aff = SWAffine::<P>::from(self.clone());
            aff.uncompressed_size()
        }
    }

    impl<P: Parameters> CanonicalDeserialize for SWProjective<P> {
        #[allow(unused_qualifications)]
        fn deserialize<R: Read>(reader: R) -> Result<Self, SerializationError> {
            let aff = SWAffine::<P>::deserialize(reader)?;
            Ok(aff.into())
        }

        #[allow(unused_qualifications)]
        fn deserialize_uncompressed<R: Read>(reader: R) -> Result<Self, SerializationError> {
            let aff = SWAffine::<P>::deserialize_uncompressed(reader)?;
            Ok(aff.into())
        }

        #[allow(unused_qualifications)]
        fn deserialize_unchecked<R: Read>(reader: R) -> Result<Self, SerializationError> {
            let aff = SWAffine::<P>::deserialize_unchecked(reader)?;
            Ok(aff.into())
        }
    }

    impl<M: Parameters, ConstraintF: Field> ToConstraintField<ConstraintF> for SWProjective<M>
    where
        M::BaseField: ToConstraintField<ConstraintF>,
    {
        #[inline]
        fn to_field_elements(&self) -> Option<Vec<ConstraintF>> {
            SWAffine::from(*self).to_field_elements()
        }
    }
}<|MERGE_RESOLUTION|>--- conflicted
+++ resolved
@@ -4,12 +4,8 @@
 };
 use ark_std::{
     fmt::{Display, Formatter, Result as FmtResult},
-<<<<<<< HEAD
     io::{Read, Write},
-=======
     hash::{Hash, Hasher},
-    io::{Read, Result as IoResult, Write},
->>>>>>> 53ceb2fa
     marker::PhantomData,
     ops::{Add, AddAssign, Mul, MulAssign, Neg, Sub, SubAssign},
     rand::{
@@ -295,7 +291,6 @@
         }
     }
 
-<<<<<<< HEAD
     impl<'a, P: Parameters> core::iter::Sum<&'a SWProjective<P>> for SWAffine<P> {
         fn sum<I: Iterator<Item = &'a SWProjective<P>>>(iter: I) -> Self {
             iter.copied()
@@ -303,29 +298,6 @@
                 .sum::<SWProjective<P>>()
                 .into()
         }
-=======
-/// Jacobian coordinates for a point on an elliptic curve in short Weierstrass form,
-/// over the base field `P::BaseField`. This struct implements arithmetic
-/// via the Jacobian formulae
-#[derive(Derivative)]
-#[derivative(
-    Copy(bound = "P: Parameters"),
-    Clone(bound = "P: Parameters"),
-    Debug(bound = "P: Parameters")
-)]
-#[must_use]
-pub struct GroupProjective<P: Parameters> {
-    pub x: P::BaseField,
-    pub y: P::BaseField,
-    pub z: P::BaseField,
-    #[derivative(Debug = "ignore")]
-    _params: PhantomData<P>,
-}
-
-impl<P: Parameters> Display for GroupProjective<P> {
-    fn fmt(&self, f: &mut Formatter<'_>) -> FmtResult {
-        write!(f, "{}", GroupAffine::from(*self))
->>>>>>> 53ceb2fa
     }
 
     impl<P: Parameters> CanonicalSerialize for SWAffine<P> {
@@ -369,7 +341,6 @@
         }
     }
 
-<<<<<<< HEAD
     impl<P: Parameters> CanonicalDeserialize for SWAffine<P> {
         #[allow(unused_qualifications)]
         fn deserialize<R: Read>(reader: R) -> Result<Self, SerializationError> {
@@ -386,20 +357,6 @@
                 Ok(p)
             }
         }
-=======
-impl<P: Parameters> Hash for GroupProjective<P> {
-    fn hash<H: Hasher>(&self, state: &mut H) {
-        self.into_affine().hash(state)
-    }
-}
-
-impl<P: Parameters> Distribution<GroupProjective<P>> for Standard {
-    #[inline]
-    fn sample<R: Rng + ?Sized>(&self, rng: &mut R) -> GroupProjective<P> {
-        loop {
-            let x = P::BaseField::rand(rng);
-            let greatest = rng.gen();
->>>>>>> 53ceb2fa
 
         #[allow(unused_qualifications)]
         fn deserialize_uncompressed<R: Read>(
@@ -452,7 +409,6 @@
         Copy(bound = "P: Parameters"),
         Clone(bound = "P: Parameters"),
         Debug(bound = "P: Parameters"),
-        Hash(bound = "P: Parameters")
     )]
     #[must_use]
     pub struct SWProjective<P: Parameters> {
@@ -461,6 +417,12 @@
         z: P::BaseField,
         #[derivative(Debug = "ignore")]
         _params: PhantomData<P>,
+    }
+
+    impl<P: Parameters> Hash for SWProjective<P> {
+        fn hash<H: Hasher>(&self, state: &mut H) {
+            SWAffine::from(*self).hash(state)
+        }
     }
 
     impl<P: Parameters> Display for SWProjective<P> {
