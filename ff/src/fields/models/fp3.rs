use super::cubic_extension::*;
use crate::fields::*;
use core::marker::PhantomData;

<<<<<<< HEAD
pub trait Fp3Parameters: 'static + Send + Sync {
    type Fp: PrimeField;
=======
/// Trait that specifies constants and methods for defining degree-three extension fields.
pub trait Fp3Config: 'static + Send + Sync + Sized {
    /// Base prime field underlying this extension.
    type Fp: PrimeField + SquareRootField;
>>>>>>> 5b5fc4c6

    /// Cubic non-residue in `Self::Fp` used to construct the extension
    /// field. That is, `NONRESIDUE` is such that the cubic polynomial
    /// `f(X) = X^3 - Self::NONRESIDUE` in Fp\[X\] is irreducible in `Self::Fp`.
    const NONRESIDUE: Self::Fp;

    const FROBENIUS_COEFF_FP3_C1: &'static [Self::Fp];
    const FROBENIUS_COEFF_FP3_C2: &'static [Self::Fp];

    /// p^3 - 1 = 2^s * t, where t is odd.
    const TWO_ADICITY: u32;
    const TRACE_MINUS_ONE_DIV_TWO: &'static [u64];
    /// t-th power of a quadratic nonresidue in Fp3.
    const QUADRATIC_NONRESIDUE_TO_T: Fp3<Self>;

    /// Return `fe * Self::NONRESIDUE`.
    /// The default implementation can be specialized if [`Self::NONRESIDUE`] has a special
    /// structure that can speed up multiplication
    #[inline(always)]
    fn mul_fp_by_nonresidue(fe: &Self::Fp) -> Self::Fp {
        Self::NONRESIDUE * fe
    }
}

/// Wrapper for [`Fp3Config`], allowing combination of the [`Fp3Config`] and [`CubicExtConfig`] traits.
pub struct Fp3ParamsWrapper<P: Fp3Config>(PhantomData<P>);

impl<P: Fp3Config> CubicExtConfig for Fp3ParamsWrapper<P> {
    type BasePrimeField = P::Fp;
    type BaseField = P::Fp;
    type FrobCoeff = P::Fp;

    const DEGREE_OVER_BASE_PRIME_FIELD: usize = 3;

    const NONRESIDUE: Self::BaseField = P::NONRESIDUE;

    const FROBENIUS_COEFF_C1: &'static [Self::FrobCoeff] = P::FROBENIUS_COEFF_FP3_C1;
    const FROBENIUS_COEFF_C2: &'static [Self::FrobCoeff] = P::FROBENIUS_COEFF_FP3_C2;

    #[inline(always)]
    fn mul_base_field_by_nonresidue(fe: &Self::BaseField) -> Self::BaseField {
        P::mul_fp_by_nonresidue(fe)
    }

    fn mul_base_field_by_frob_coeff(
        c1: &mut Self::BaseField,
        c2: &mut Self::BaseField,
        power: usize,
    ) {
        *c1 *= &Self::FROBENIUS_COEFF_C1[power % Self::DEGREE_OVER_BASE_PRIME_FIELD];
        *c2 *= &Self::FROBENIUS_COEFF_C2[power % Self::DEGREE_OVER_BASE_PRIME_FIELD];
    }
}

pub type Fp3<P> = CubicExtField<Fp3ParamsWrapper<P>>;

impl<P: Fp3Config> Fp3<P> {
    /// In-place multiply all coefficients `c0`, `c1`, and `c2` of `self`
    /// by an element from [`Fp`](`Fp3Config::Fp`).
    ///
    /// # Examples
    ///
    /// ```
    ///
    /// # use ark_test_curves::CubicExt;
    /// # use ark_std::test_rng;
    /// # use ark_std::UniformRand;
    /// # use ark_test_curves::mnt6_753 as ark_mnt6_753;
    /// use ark_mnt6_753::{Fq as Fp, Fq3 as Fp3};
    /// let c0: Fp = Fp::rand(&mut test_rng());
    /// let c1: Fp = Fp::rand(&mut test_rng());
    /// let c2: Fp = Fp::rand(&mut test_rng());
    /// let mut ext_element: Fp3 = Fp3::new(c0, c1, c2);
    ///
    /// let base_field_element: Fp = Fp::rand(&mut test_rng());
    /// ext_element.mul_assign_by_fp(&base_field_element);
    ///
    /// assert_eq!(ext_element.c0, c0 * base_field_element);
    /// assert_eq!(ext_element.c1, c1 * base_field_element);
    /// assert_eq!(ext_element.c2, c2 * base_field_element);
    /// ```
    pub fn mul_assign_by_fp(&mut self, value: &P::Fp) {
        self.c0.mul_assign(value);
        self.c1.mul_assign(value);
        self.c2.mul_assign(value);
    }

    /// Returns the value of QNR^T.
    #[inline]
    pub fn qnr_to_t() -> Self {
        P::QUADRATIC_NONRESIDUE_TO_T
    }
}

<<<<<<< HEAD
impl<P: Fp3Parameters> Field for Fp3<P> {
=======
impl<P: Fp3Config> SquareRootField for Fp3<P> {
>>>>>>> 5b5fc4c6
    /// Returns the Legendre symbol.
    fn legendre(&self) -> LegendreSymbol {
        self.norm().legendre()
    }

    /// Returns the square root of self, if it exists.
    fn sqrt(&self) -> Option<Self> {
        sqrt_impl!(Self, P, self)
    }

    /// Sets `self` to be the square root of `self`, if it exists.
    fn sqrt_in_place(&mut self) -> Option<&mut Self> {
        (*self).sqrt().map(|sqrt| {
            *self = sqrt;
            self
        })
    }
}<|MERGE_RESOLUTION|>--- conflicted
+++ resolved
@@ -2,15 +2,8 @@
 use crate::fields::*;
 use core::marker::PhantomData;
 
-<<<<<<< HEAD
 pub trait Fp3Parameters: 'static + Send + Sync {
     type Fp: PrimeField;
-=======
-/// Trait that specifies constants and methods for defining degree-three extension fields.
-pub trait Fp3Config: 'static + Send + Sync + Sized {
-    /// Base prime field underlying this extension.
-    type Fp: PrimeField + SquareRootField;
->>>>>>> 5b5fc4c6
 
     /// Cubic non-residue in `Self::Fp` used to construct the extension
     /// field. That is, `NONRESIDUE` is such that the cubic polynomial
@@ -105,11 +98,7 @@
     }
 }
 
-<<<<<<< HEAD
 impl<P: Fp3Parameters> Field for Fp3<P> {
-=======
-impl<P: Fp3Config> SquareRootField for Fp3<P> {
->>>>>>> 5b5fc4c6
     /// Returns the Legendre symbol.
     fn legendre(&self) -> LegendreSymbol {
         self.norm().legendre()
