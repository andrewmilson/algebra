[package]
name = "ark-poly"
version = "0.4.0-alpha.6"
authors = [ "arkworks contributors" ]
description = "A library for efficient polynomial arithmetic via FFTs over finite fields"
homepage = "https://arkworks.rs"
repository = "https://github.com/arkworks-rs/algebra"
documentation = "https://docs.rs/ark-poly/"
keywords = ["cryptography", "finite-fields", "fft", "polynomials"]
categories = ["cryptography"]
include = ["Cargo.toml", "src", "README.md", "LICENSE-APACHE", "LICENSE-MIT"]
license = "MIT/Apache-2.0"
edition = "2021"
rust-version = "1.57"

[dependencies]
<<<<<<< HEAD
ark-ff = { git = "https://github.com/arkworks-rs/algebra", default-features = false }
ark-serialize = { git = "https://github.com/arkworks-rs/algebra", default-features = false, features = ["derive"] }
ark-std = { version = "^0.3.0", default-features = false }
=======
ark-ff = { version = "0.4.0-alpha", path = "../ff", default-features = false }
ark-serialize = { version = "0.4.0-alpha", path = "../serialize", default-features = false, features = ["derive"] }
ark-std = { version = "0.4.0-alpha", default-features = false }
>>>>>>> 7300a0dd
rayon = { version = "1", optional = true }
derivative = { version = "2", default-features = false, features = [ "use_core" ] }
hashbrown = { version = "0.13.1"}

[dev-dependencies]
ark-test-curves = { path = "../test-curves", default-features = false, features = [ "bls12_381_curve", "bn384_small_two_adicity_curve", "mnt4_753_curve"] }
criterion = "0.4.0"


[features]
default = []
std = [ "ark-std/std", "ark-ff/std" ]
parallel = [ "std", "ark-ff/parallel", "rayon", "ark-std/parallel" ]


[[bench]]
name = "fft"
path = "benches/fft.rs"
harness = false

[[bench]]
name = "dense_uv_polynomial"
path = "benches/dense_uv_polynomial.rs"

[[bench]]
name = "dense_multilinear"
path = "benches/dense_multilinear.rs"
harness = false

[[bench]]
name = "sparse_multilinear"
path = "benches/sparse_multilinear.rs"
harness = false<|MERGE_RESOLUTION|>--- conflicted
+++ resolved
@@ -14,15 +14,9 @@
 rust-version = "1.57"
 
 [dependencies]
-<<<<<<< HEAD
 ark-ff = { git = "https://github.com/arkworks-rs/algebra", default-features = false }
 ark-serialize = { git = "https://github.com/arkworks-rs/algebra", default-features = false, features = ["derive"] }
-ark-std = { version = "^0.3.0", default-features = false }
-=======
-ark-ff = { version = "0.4.0-alpha", path = "../ff", default-features = false }
-ark-serialize = { version = "0.4.0-alpha", path = "../serialize", default-features = false, features = ["derive"] }
 ark-std = { version = "0.4.0-alpha", default-features = false }
->>>>>>> 7300a0dd
 rayon = { version = "1", optional = true }
 derivative = { version = "2", default-features = false, features = [ "use_core" ] }
 hashbrown = { version = "0.13.1"}
